--- conflicted
+++ resolved
@@ -54,15 +54,10 @@
   end
 
   describe '#configure' do
-<<<<<<< HEAD
     [:username, :password, :security_token, :client_id, :client_secret, :compress,
      :timeout, :oauth_token, :refresh_token, :instance_url, :api_version, :host, :mashify,
-     :authentication_retries, :proxy_uri, :authentication_callback, :ssl].each do |attr|
-=======
-    [:username, :password, :security_token, :client_id, :client_secret, :compress, :timeout,
-     :oauth_token, :refresh_token, :instance_url, :api_version, :host, :authentication_retries,
-     :proxy_uri, :authentication_callback, :mashify, :logger, :log_level].each do |attr|
->>>>>>> 34c85d74
+     :authentication_retries, :proxy_uri, :authentication_callback, :ssl, :log_level,
+     :logger].each do |attr|
       it "allows #{attr} to be set" do
         Restforce.configure do |config|
           config.send("#{attr}=", 'foobar')
@@ -93,28 +88,40 @@
     end
 
     context 'with logging enabled' do
-      before do
-<<<<<<< HEAD
-        Restforce.stub log?: true
-        Restforce.configuration.logger.should_receive(:debug).with('foobar')
-=======
-        Restforce.stub :log? => true
->>>>>>> 34c85d74
-      end
+      before { Restforce.stub(log?: true) }
 
       it 'logs something' do
         Restforce.configuration.logger.should_receive(:debug).with('foobar')
         Restforce.log 'foobar'
       end
 
-      it 'log in different log level' do
-        Restforce.configure do |config|
-          config.log_level = :info
+      context "with a custom logger" do
+        let(:fake_logger) { double(debug: true) }
+
+        before do
+          Restforce.configure do |config|
+            config.logger = fake_logger
+          end
         end
-        Restforce.configuration.logger.should_receive(:info).with('foobar')
-        Restforce.log 'foobar'
+
+        it "logs using the provided logger" do
+          fake_logger.should_receive(:debug).with('foobar')
+          Restforce.log('foobar')
+        end
       end
 
+      context "with a custom log_level" do
+        before do
+          Restforce.configure do |config|
+            config.log_level = :info
+          end
+        end
+
+        it 'logs with the provided log_level' do
+          Restforce.configuration.logger.should_receive(:info).with('foobar')
+          Restforce.log 'foobar'
+        end
+      end
     end
   end
 
