--- conflicted
+++ resolved
@@ -1,7 +1,3 @@
 module Restforce
-<<<<<<< HEAD
-  VERSION = '2.4.3.pre3'
-=======
-  VERSION = '2.5.0.pre1'
->>>>>>> 5ac19da9
+  VERSION = '2.5.0'
 end