module Restforce
  module Concerns
    module Connection
      # Public: The Faraday::Builder instance used for the middleware stack. This
      # can be used to insert an custom middleware.
      #
      # Examples
      #
      #   # Add the instrumentation middleware for Rails.
      #   client.middleware.use FaradayMiddleware::Instrumentation
      #
      # Returns the Faraday::Builder for the Faraday connection.
      def middleware
        connection.builder
      end
      alias_method :builder, :middleware

      private

      # Internal: Internal faraday connection where all requests go through
      def connection
        @connection ||= Faraday.new(options[:instance_url],
                                    connection_options) do |builder|
          # Parses JSON into Hashie::Mash structures.
          unless (options[:mashify] == false)
            builder.use    Restforce::Middleware::Mashify, self, options
          end

          # Handles multipart file uploads for blobs.
          builder.use      Restforce::Middleware::Multipart
          # Converts the request into JSON.
          builder.request  :json
          # Handles reauthentication for 403 responses.
          if authentication_middleware
            builder.use    authentication_middleware, self, options
          end
          # Sets the oauth token in the headers.
          builder.use      Restforce::Middleware::Authorization, self, options
          # Ensures the instance url is set.
          builder.use      Restforce::Middleware::InstanceURL, self, options
          # Parses returned JSON response into a hash.
          builder.response :json, content_type: /\bjson$/
          # Caches GET requests.
          builder.use      Restforce::Middleware::Caching, cache, options if cache
          # Follows 30x redirects.
          builder.use      FaradayMiddleware::FollowRedirects
          # Raises errors for 40x responses.
          builder.use      Restforce::Middleware::RaiseError
          # Log request/responses
          builder.use      Restforce::Middleware::Logger,
                           Restforce.configuration.logger,
                           options if Restforce.log?
          # Compress/Decompress the request/response
          builder.use      Restforce::Middleware::Gzip, self, options

          builder.adapter  adapter
        end
      end

      def adapter
        options[:adapter]
      end

      # Internal: Faraday Connection options
      def connection_options
<<<<<<< HEAD
        { request: {
            timeout: options[:timeout],
            open_timeout: options[:timeout] },
          proxy: options[:proxy_uri]
=======
        { :request => {
            :timeout => options[:timeout],
            :open_timeout => options[:timeout] },
          :proxy => options[:proxy_uri],
          :ssl => options[:ssl]
>>>>>>> f386222c
        }
      end

      # Internal: Returns true if the middlware stack includes the
      # Restforce::Middleware::Mashify middleware.
      def mashify?
        middleware.handlers.index(Restforce::Middleware::Mashify)
      end
    end
  end
end<|MERGE_RESOLUTION|>--- conflicted
+++ resolved
@@ -63,18 +63,11 @@
 
       # Internal: Faraday Connection options
       def connection_options
-<<<<<<< HEAD
         { request: {
             timeout: options[:timeout],
             open_timeout: options[:timeout] },
-          proxy: options[:proxy_uri]
-=======
-        { :request => {
-            :timeout => options[:timeout],
-            :open_timeout => options[:timeout] },
-          :proxy => options[:proxy_uri],
-          :ssl => options[:ssl]
->>>>>>> f386222c
+          proxy: options[:proxy_uri],
+          ssl: options[:ssl]
         }
       end
 
