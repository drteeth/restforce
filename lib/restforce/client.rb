module Restforce
  class Client
    OPTIONS = [:username, :password, :security_token, :client_id, :client_secret, :host, :compress,
       :api_version, :oauth_token, :refresh_token, :instance_url, :cache, :authentication_retries]

    # Public: Creates a new client instance
    #
    # opts - A hash of options to be passed in (default: {}).
    #           :username               - The String username to use (required for password authentication).
    #           :password               - The String password to use (required for password authentication).
    #           :security_token         - The String security token to use 
    #                                     (required for password authentication).
    #
    #           :oauth_token            - The String oauth access token to authenticate api
    #                                     calls (required unless password
    #                                     authentication is used).
    #           :refresh_token          - The String refresh token to obtain fresh
    #                                     oauth access tokens (required if oauth
    #                                     authentication is used).
    #           :instance_url           - The String base url for all api requests
    #                                     (required if oauth authentication is used).
    #
    #           :client_id              - The oauth client id to use. Needed for both
    #                                     password and oauth authentication
    #           :client_secret          - The oauth client secret to use.
    #
    #           :host                   - The String hostname to use during
    #                                     authentication requests (default: 'login.salesforce.com').
    #
    #           :api_version            - The String REST api version to use (default: '24.0')
    #
    #           :authentication_retries - The number of times that client
    #                                     should attempt to reauthenticate
    #                                     before raising an exception (default: 3).
    #
    #           :compress               - Set to true to have Salesforce compress the
    #                                     response (default: false).
    #
    # Examples
    #
    #   # Initialize a new client using password authentication:
    #   Restforce::Client.new :username => 'user',
    #     :password => 'pass',
    #     :security_token => 'security token',
    #     :client_id => 'client id',
    #     :client_secret => 'client secret'
    #   # => #<Restforce::Client:0x007f934aa2dc28 @options={ ... }>
    #
    #   # Initialize a new client using oauth authentication:
    #   Restforce::Client.new :oauth_token => 'access token',
    #     :refresh_token => 'refresh token',
    #     :instance_url => 'https://na1.salesforce.com',
    #     :client_id => 'client id',
    #     :client_secret => 'client secret'
    #   # => #<Restforce::Client:0x007f934aaaa0e8 @options={ ... }>
    #
    #   # Initialize a new client with using any authentication middleware:
    #   Restforce::Client.new :oauth_token => 'access token',
    #     :instance_url => 'https://na1.salesforce.com'
    #   # => #<Restforce::Client:0x007f934aab9980 @options={ ... }>
<<<<<<< HEAD
    def initialize(opts = {})
      raise 'Please specify a hash of options' unless opts.is_a?(Hash)
      @options = {}.tap do |options|
        [:username, :password, :security_token, :client_id, :client_secret, :host, :compress,
         :api_version, :oauth_token, :refresh_token, :instance_url, :cache, :authentication_retries].each do |option|
          options[option] = Restforce.configuration.send option
        end
      end
      @options.merge!(opts)
=======
    def initialize(options = {})
      raise 'Please specify a hash of options' unless options.is_a?(Hash)
      @options = Hash[OPTIONS.map { |option| [option, Restforce.configuration.send(option)] }]
      @options.merge! options
>>>>>>> 133d115c
    end

    # Public: Get the names of all sobjects on the org.
    #
    # Examples
    #
    #   # get the names of all sobjects on the org
    #   client.list_sobjects
    #   # => ['Account', 'Lead', ... ]
    #
    # Returns an Array of String names for each SObject.
    def list_sobjects
      describe.collect { |sobject| sobject['name'] }
    end
    
    # Public: Returns a detailed describe result for the specified sobject
    #
    # sobject - Stringish name of the sobject (default: nil).
    #
    # Examples
    #
    #   # get the global describe for all sobjects
    #   client.describe
    #   # => { ... }
    #
    #   # get the describe for the Account object
    #   client.describe('Account')
    #   # => { ... }
    #
    # Returns the Hash representation of the describe call.
    def describe(sobject=nil)
      if sobject
        api_get("sobjects/#{sobject.to_s}/describe").body
      else
        api_get('sobjects').body['sobjects']
      end
    end

    # Public: Get the current organization's Id.
    #
    # Examples
    #
    #   client.org_id
    #   # => '00Dx0000000BV7z'
    #
    # Returns the String organization Id
    def org_id
      query('select id from Organization').first['Id']
    end
    
    # Public: Executs a SOQL query and returns the result.
    #
    # soql - A SOQL expression.
    #
    # Examples
    #
    #   # Find the names of all Accounts
    #   client.query('select Name from Account').map(&:Name)
    #   # => ['Foo Bar Inc.', 'Whizbang Corp']
    #
    # Returns a Restforce::Collection if Restforce.configuration.mashify is true.
    # Returns an Array of Hash for each record in the result if Restforce.configuration.mashify is false.
    def query(soql)
      response = api_get 'query', :q => soql
      mashify? ? response.body : response.body['records']
    end
    
    # Public: Perform a SOSL search
    #
    # sosl - A SOSL expression.
    #
    # Examples
    #
    #   # Find all occurrences of 'bar'
    #   client.search('FIND {bar}')
    #   # => #<Restforce::Collection >
    #
    #   # Find accounts match the term 'genepoint' and return the Name field
    #   client.search('FIND {genepoint} RETURNING Account (Name)').map(&:Name)
    #   # => ['GenePoint']
    #
    # Returns a Restforce::Collection if Restforce.configuration.mashify is true.
    # Returns an Array of Hash for each record in the result if Restforce.configuration.mashify is false.
    def search(sosl)
<<<<<<< HEAD
      response = api_get 'search', :q => sosl
      response.body
=======
      api_get('search', q: sosl).body
>>>>>>> 133d115c
    end
    
    # Public: Insert a new record.
    #
    # Examples
    #
    #   # Add a new account
    #   client.create('Account', Name: 'Foobar Inc.')
    #   # => '0016000000MRatd'
    #
    # Returns the String Id of the newly created sobject. Returns false if
    # something bad happens
    def create(sobject, attrs)
      create!(sobject, attrs)
    rescue *exceptions
      false
    end
    alias_method :insert, :create

    # See .create
    #
    # Returns the String Id of the newly created sobject. Raises an error if
    # something bad happens.
    def create!(sobject, attrs)
      api_post("sobjects/#{sobject}", attrs).body['id']
    end
    alias_method :insert!, :create!

    # Public: Update a record.
    #
    # Examples
    #
    #   # Update the Account with Id '0016000000MRatd'
    #   client.update('Account', Id: '0016000000MRatd', Name: 'Whizbang Corp')
    #
    # Returns true if the sobject was successfully updated, false otherwise.
    def update(sobject, attrs)
      update!(sobject, attrs)
    rescue *exceptions
      false
    end

    # See .update
    #
    # Returns true if the sobject was successfully updated, raises an error
    # otherwise.
    def update!(sobject, attrs)
      id = attrs.has_key?(:Id) ? attrs.delete(:Id) : attrs.delete('Id')
      raise 'Id field missing.' unless id
      api_patch "sobjects/#{sobject}/#{id}", attrs
      true
    end

    # Public: Update or Create a record based on an external ID
    #
    # sobject - The name of the sobject to created.
    # field   - The name of the external Id field to match against.
    # attrs   - Hash of attributes for the record.
    #
    # Examples
    #
    #   # Update the record with external ID of 12
    #   client.upsert('Account', 'External__c', External__c: 12, Name: 'Foobar')
    #
    # Returns true if the record was found and updated.
    # Returns the Id of the newly created record if the record was created.
    # Returns false if something bad happens.
    def upsert(sobject, field, attrs)
      upsert!(sobject, field, attrs)
    rescue *exceptions
      false
    end

    # See .upsert
    #
    # Returns true if the record was found and updated.
    # Returns the Id of the newly created record if the record was created.
    # Raises an error if something bad happens.
    def upsert!(sobject, field, attrs)
      external_id = attrs.has_key?(field.to_sym) ? attrs.delete(field.to_sym) : attrs.delete(field.to_s)
      response = api_patch "sobjects/#{sobject}/#{field.to_s}/#{external_id}", attrs
      (response.body && response.body['id']) ? response.body['id'] : true
    end

    # Public: Delete a record.
    #
    # Examples
    #
    #   # Delete the Account with Id '0016000000MRatd'
    #   client.delete('Account', '0016000000MRatd')
    #
    # Returns true if the sobject was successfully deleted, false otherwise.
    def destroy(sobject, id)
      destroy!(sobject, id)
    rescue *exceptions
      false
    end

    # See .destroy
    #
    # Returns true of the sobject was successfully deleted, raises an error
    # otherwise.
    def destroy!(sobject, id)
      api_delete "sobjects/#{sobject}/#{id}"
      true
    end

    # Public: Runs the block with caching disabled.
    #
    # block - A query/describe/etc.
    #
    # Returns the result of the block
    def without_caching(&block)
      @options[:perform_caching] = false
      block.call
    ensure
      @options.delete(:perform_caching)
    end

    # Public: Subscribe to a PushTopic
    #
    # channel - The name of the PushTopic channel to subscribe to.
    # block   - A block to run when a new message is received.
    #
    # Returns a Faye::Subscription
    def subscribe(channel, &block)
      faye.subscribe "/topic/#{channel}", &block
    end

    # Public: Force an authentication
    def authenticate!
      raise 'No authentication middleware present' unless authentication_middleware
      middleware = authentication_middleware.new nil, self, @options
      middleware.authenticate!
    end

    # Public: Decodes a signed request received from Force.com Canvas.
    #
    # message - The POST message containing the signed request from Salesforce.
    #
    # Returns the Hash context if the message is valid.
    def decode_signed_request(message)
      raise 'client_secret not set' unless @options[:client_secret]
      Restforce.decode_signed_request(message, @options[:client_secret])
    end

    # Public: Helper methods for performing arbitrary actions against the API using
    # various HTTP verbs.
    #
    # Examples
    #
    #   # Perform a get request
    #   client.get '/services/data/v24.0/sobjects'
    #   client.api_get 'sobjects'
    #
    #   # Perform a post request
    #   client.post '/services/data/v24.0/sobjects/Account', { ... }
    #   client.api_post 'sobjects/Account', { ... }
    #
    #   # Perform a put request
    #   client.put '/services/data/v24.0/sobjects/Account/001D000000INjVe', { ... }
    #   client.api_put 'sobjects/Account/001D000000INjVe', { ... }
    #
    #   # Perform a delete request
    #   client.delete '/services/data/v24.0/sobjects/Account/001D000000INjVe'
    #   client.api_delete 'sobjects/Account/001D000000INjVe'
    #
    # Returns the Faraday::Response.
    [:get, :post, :put, :delete, :patch].each do |method|
      define_method method do |*args|
        retries = @options[:authentication_retries]
        begin
          connection.send(method, *args)
        rescue Restforce::UnauthorizedError
          if retries > 0
            retries -= 1
            connection.url_prefix = @options[:instance_url]
            retry
          end
          raise
        end
      end

      define_method :"api_#{method}" do |*args|
        args[0] = api_path(args[0])
        send(method, *args)
      end
    end

    # Public: The Faraday::Builder instance used for the middleware stack. This
    # can be used to insert an custom middleware.
    #
    # Examples
    #
    #   # Add the instrumentation middleware for Rails.
    #   client.middleware.use FaradayMiddleware::Instrumentation
    #
    # Returns the Faraday::Builder for the Faraday connection.
    def middleware
      connection.builder
    end

  private

    # Internal: Returns a path to an api endpoint
    #
    # Examples
    #
    #   api_path('sobjects')
    #   # => '/services/data/v24.0/sobjects'
    def api_path(path)
      "/services/data/v#{@options[:api_version]}/#{path}"
    end

    # Internal: Internal faraday connection where all requests go through
    def connection
      @connection ||= Faraday.new(@options[:instance_url]) do |builder|
        builder.use      Restforce::Middleware::Mashify, self, @options
        builder.use      Restforce::Middleware::Multipart
        builder.request  :json
        builder.use      authentication_middleware, self, @options if authentication_middleware
        builder.use      Restforce::Middleware::Authorization, self, @options
        builder.use      Restforce::Middleware::InstanceURL, self, @options
        builder.response :json
        builder.use      Restforce::Middleware::Caching, cache, @options if cache
        builder.use      FaradayMiddleware::FollowRedirects
        builder.use      Restforce::Middleware::RaiseError
        builder.use      Restforce::Middleware::Logger, Restforce.configuration.logger, @options if Restforce.log?
        builder.use      Restforce::Middleware::Gzip, self, @options
        builder.adapter  Faraday.default_adapter
      end
    end

    # Internal: Determines what middleware will be used based on the options provided
    def authentication_middleware
      if username_password?
        Restforce::Middleware::Authentication::Password
      elsif oauth_refresh?
        Restforce::Middleware::Authentication::Token
      end
    end

    # Internal: Returns true if username/password (autonomous) flow should be used for
    # authentication.
    def username_password?
      @options[:username] &&
        @options[:password] &&
        @options[:security_token] &&
        @options[:client_id] &&
        @options[:client_secret]
    end

    # Internal: Returns true if oauth token refresh flow should be used for
    # authentication.
    def oauth_refresh?
      @options[:refresh_token] &&
        @options[:client_id] &&
        @options[:client_secret]
    end

    # Internal: Cache to use for the caching middleware
    def cache
      @options[:cache]
    end

    # Internal: Returns true if the middlware stack includes the
    # Restforce::Middleware::Mashify middleware.
    def mashify?
      middleware.handlers.index(Restforce::Middleware::Mashify)
    end

    # Internal: Errors that should be rescued from in non-bang methods
    def exceptions
      [Faraday::Error::ClientError]
    end

    # Internal: Faye client to use for subscribing to PushTopics
    def faye
      raise 'Instance URL missing. Call .authenticate! first.' unless @options[:instance_url]
      @faye ||= Faye::Client.new("#{@options[:instance_url]}/cometd/#{@options[:api_version]}").tap do |client|
        raise 'OAuth token missing. Call .authenticate! first.' unless @options[:oauth_token]
        client.set_header 'Authorization', "OAuth #{@options[:oauth_token]}"
        client.bind 'transport:down' do
          Restforce.log "[COMETD DOWN]"
        end
        client.bind 'transport:up' do
          Restforce.log "[COMETD UP]"
        end
      end
    end
  end
end<|MERGE_RESOLUTION|>--- conflicted
+++ resolved
@@ -58,22 +58,10 @@
     #   Restforce::Client.new :oauth_token => 'access token',
     #     :instance_url => 'https://na1.salesforce.com'
     #   # => #<Restforce::Client:0x007f934aab9980 @options={ ... }>
-<<<<<<< HEAD
     def initialize(opts = {})
       raise 'Please specify a hash of options' unless opts.is_a?(Hash)
-      @options = {}.tap do |options|
-        [:username, :password, :security_token, :client_id, :client_secret, :host, :compress,
-         :api_version, :oauth_token, :refresh_token, :instance_url, :cache, :authentication_retries].each do |option|
-          options[option] = Restforce.configuration.send option
-        end
-      end
-      @options.merge!(opts)
-=======
-    def initialize(options = {})
-      raise 'Please specify a hash of options' unless options.is_a?(Hash)
       @options = Hash[OPTIONS.map { |option| [option, Restforce.configuration.send(option)] }]
-      @options.merge! options
->>>>>>> 133d115c
+      @options.merge! opts
     end
 
     # Public: Get the names of all sobjects on the org.
@@ -158,12 +146,7 @@
     # Returns a Restforce::Collection if Restforce.configuration.mashify is true.
     # Returns an Array of Hash for each record in the result if Restforce.configuration.mashify is false.
     def search(sosl)
-<<<<<<< HEAD
-      response = api_get 'search', :q => sosl
-      response.body
-=======
-      api_get('search', q: sosl).body
->>>>>>> 133d115c
+      api_get('search', :q => sosl).body
     end
     
     # Public: Insert a new record.
