require 'logger'

module Restforce
  class << self
    attr_writer :log

    # Returns the current Configuration
    #
    # Example
    #
    #    Restforce.configuration.username = "username"
    #    Restforce.configuration.password = "password"
    def configuration
      @configuration ||= Configuration.new
    end

    # Yields the Configuration
    #
    # Example
    #
    #    Restforce.configure do |config|
    #      config.username = "username"
    #      config.password = "password"
    #    end
    def configure
      yield configuration
    end

    def log?
      @log ||= false
    end

    def log(message)
      return unless Restforce.log?
      Restforce.configuration.logger.send Restforce.configuration.log_level, message
    end
  end

  class Configuration
    class Option
      attr_reader :configuration, :name, :options

      def self.define(*args)
        new(*args).define
      end

      def initialize(configuration, name, options = {})
        @configuration = configuration
        @name = name
        @options = options
        @default = options.fetch(:default, nil)
      end

      def define
        write_attribute
        define_method if default_provided?
        self
      end

      private

      attr_reader :default
      alias_method :default_provided?, :default

      def write_attribute
        configuration.send :attr_accessor, name
      end

      def define_method
        our_default = default
        our_name    = name
        configuration.send :define_method, our_name do
          instance_variable_get(:"@#{our_name}") ||
            instance_variable_set(
              :"@#{our_name}",
              our_default.respond_to?(:call) ? our_default.call : our_default
            )
        end
      end
    end

    class << self
      attr_accessor :options

      def option(*args)
        option = Option.define(self, *args)
        (self.options ||= []) << option.name
      end
    end

    option :api_version, default: '26.0'

    # The username to use during login.
    option :username, default: lambda { ENV['SALESFORCE_USERNAME'] }

    # The password to use during login.
    option :password, default: lambda { ENV['SALESFORCE_PASSWORD'] }

    # The security token to use during login.
    option :security_token, default: lambda { ENV['SALESFORCE_SECURITY_TOKEN'] }

    # The OAuth client id
    option :client_id, default: lambda { ENV['SALESFORCE_CLIENT_ID'] }

    # The OAuth client secret
    option :client_secret, default: lambda { ENV['SALESFORCE_CLIENT_SECRET'] }

    # Set this to true if you're authenticating with a Sandbox instance.
    # Defaults to false.
    option :host, default: lambda { ENV['SALESFORCE_HOST'] || 'login.salesforce.com' }

    option :oauth_token
    option :refresh_token
    option :instance_url

    # Set this to an object that responds to read, write and fetch and all GET
    # requests will be cached.
    option :cache

    # The number of times reauthentication should be tried before failing.
    option :authentication_retries, default: 3

    # Set to true if you want responses from Salesforce to be gzip compressed.
    option :compress

    # Set to false if you want to skip conversion to Restforce::Sobjects and
    # Restforce::Collections.
    option :mashify

    # Faraday request read/open timeout.
    option :timeout

    # Faraday adapter to use. Defaults to Faraday.default_adapter.
    option :adapter, default: lambda { Faraday.default_adapter }

    # TODO: Rename this to `SALESFORCE_PROXY_URI` in next major version
    option :proxy_uri, default: lambda { ENV['PROXY_URI'] }

    # A Proc that is called with the response body after a successful authentication.
    option :authentication_callback

<<<<<<< HEAD
    # Set SSL options
    option :ssl, default: {}

    def logger
      @logger ||= ::Logger.new STDOUT
    end
=======
    # Set a logger
    # Defaults to standard out
    option :logger, :default => lambda { ::Logger.new STDOUT }

    # Set log level
    # Defaults to debug
    option :log_level, :default => lambda { :debug }
>>>>>>> 34c85d74

    def options
      self.class.options
    end
  end
end<|MERGE_RESOLUTION|>--- conflicted
+++ resolved
@@ -32,7 +32,7 @@
 
     def log(message)
       return unless Restforce.log?
-      Restforce.configuration.logger.send Restforce.configuration.log_level, message
+      configuration.logger.send(configuration.log_level, message)
     end
   end
 
@@ -139,22 +139,14 @@
     # A Proc that is called with the response body after a successful authentication.
     option :authentication_callback
 
-<<<<<<< HEAD
     # Set SSL options
     option :ssl, default: {}
 
-    def logger
-      @logger ||= ::Logger.new STDOUT
-    end
-=======
-    # Set a logger
-    # Defaults to standard out
-    option :logger, :default => lambda { ::Logger.new STDOUT }
+    # Set a logger for when Restforce.log is set to true, defaulting to STDOUT
+    option :logger, default: ::Logger.new(STDOUT)
 
-    # Set log level
-    # Defaults to debug
-    option :log_level, :default => lambda { :debug }
->>>>>>> 34c85d74
+    # Set a log level for logging when Restforce.log is set to true, defaulting to :debug
+    option :log_level, default: :debug
 
     def options
       self.class.options
